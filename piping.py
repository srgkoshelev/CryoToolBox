"""Utilities for hydraulics calculations.

Contains functions for hydrodynamic calculations. The main source of the equations is Crane TP-410.
"""
from math import pi, log10, sin, log, sqrt
from . import logger
from . import ureg, Q_
from .cp_wrapper import *
from .functions import *
from . import T_NTP, P_NTP
from . import os, __location__
from pint import set_application_registry
import pickle
from scipy.optimize import root_scalar
from abc import ABC, abstractmethod

set_application_registry(ureg) #Should be used for both pickling and unpickling
NPS_table = pickle.load(open(os.path.join(__location__, "NPS.pkl"), "rb"))

class Pipe:
    """NPS pipe class.

    Pipe objects represent actual parts of the pipeline. The Pipe object
    will contain information such as OD, ID, wall thickness, and can be
    used to calculate flow coefficient K that is used for flow calculations.
    """
    def __init__ (self, D_nom, SCH=40, L=0*ureg.m, c=Q_('0 mm')):
        """Generate Pipe object.

        Parameters
        ----------
        D_nom : int or :obj:`Quantity`
            Nominal diameter of piping; can be dimensionless or having a unit of length.
        SCH : int
            Pipe schedule. Default value is SCH 40 (STD).
        L : :obj:`Quantity`
            Pipe length
        c : :obj:`Quantity`
            Sum of the mechanical allowances plus corrosion and erosion allowances.
            Should have unit of length.
        """
        try:
            self.D = D_nom.magnitude # If united
        except AttributeError:
<<<<<<< HEAD
            self.D = D_nom
=======
            self.D = D_nom #Nominal diameter
        self._OD = NPS_table[self.D]['OD']
>>>>>>> f858fc86
        self.SCH = SCH
        self._wall = NPS_table[self.D].get(self.SCH)
        self._ID = self.OD - 2*self.wall
        self.L = L
        self._K = self.f_T()*self.L/self.ID
        self.c = c
        #c = Q_('0.5 mm') for unspecified machined surfaces
        # TODO add calculation for c based on thread depth c = h of B1.20.1
        self._type = 'NPS Pipe'

    @property
    def OD(self):
        """Return OD of the Pipe based on NPS table.

        Returns
        -------
        :obj:`Quantity`
            Pipe OD in unit of length
        """
        return self._OD

    @property
    def wall(self):
        """
        Return wall thickness of Pipe based on NPS table.

        :returns: pipe wall in unit of length
        """
        return self._wall

    @property
    def ID(self):
        """
        Return ID of the Pipe based on NPS table.

        :returns: pipe ID in unit of length
        """
        return self._ID

    @property
    def area(self):
        """
        Calculate cross sectional area of pipe.

        :returns: pipe cross section area
        """
        return pi * self.ID**2 / 4

    @property
    def volume(self):
        return self.area * self.L

    def f_T(self):
        """
        Calculate Darcy friction factor for complete turbulence for clean steel pipe.
        Fitted logarithmic function to data from A-25.

        :returns: Darcy friction factor
        """
        if self.ID<0.2*ureg.inch or self.ID>48*ureg.inch:
            logger.debug('''Tabulated friction data is given for
                           ID = 0.2..48 inch, given {:.2~}'''.format(self.ID))
        ln_ID = log(self.ID.to(ureg.inch).magnitude)
        return 0.0236-6.36e-3*ln_ID+8.12e-4*ln_ID**2 #Fitting by S. Koshelev

    @property
    def K(self):
        """
        Calculate resistance coefficient for the Pipe element.

        :returns: resistance coefficient
        """
        return self._K

    def pressure_design_thick(self, P_int, P_ext=Q_('0 psig')):
        """
        Calculate pressure design thickness for given pressure and pipe material.
        Based on B31.3 304.1.
        :P: internal design pressure, gauge
        """
        if self.check_material_defined(): # Check whether S, E, W, and Y are defined
            pass
        D = self.OD
        d = self.ID
        S, E, W, Y = self.S, self.E, self.W, self.Y
        P = P_int - P_ext # Differential pressure across the wall
        t = P * D / (2*(S*E*W + P*Y))
        # TODO add 3b equation handling:
        # t = P * (d+2*c) / (2*(S*E*W-P*(1-Y)))
        if (t >= D/6) or (P/(S*E)) > 0.385:
            logger.error('Calculate design thickness in accordance \
            with B31.3 304.1.2 (b)')
            return None
        tm = t + self.c
        return tm

    def update(self, **kwargs):
        """
        Add attributes, e.g. material stress or weld joint strength to the pipe.
        """
        self.__dict__.update(kwargs)

    def check_material_defined(self):
        """Check whether instance has following material properties defined:
        :S: Stress value for pipe material
        :E: Quality factor from Table A-1A or A-1B
        :W: Weld joint strength reduction factor in accordance with 302.3.5 (e)
        :Y: coefficient from Table 304.1.1
        """
        try:
            self.S; self.E; self.W; self.Y
        except AttributeError:
            raise AttributeError('S, E, W, Y properties of the piping need to be \
            defined')

    def branch_reinforcement(self, BranchPipe, P, beta=Q_('90 deg'), d_1=None,
                             T_r=Q_('0 in')):
        """
        Calculate branch reinforcement status for given BranchPipe and reinforcing ring thickness, Tr.
        :BranchPipe: Branch pipe/tube instance with S, E, W, Y properties defined
        :P: Design pressure
        :beta: Smaller angle between axes of branch and run
        :d_1: Effective length removed from pipe at branch (opening for branch)
        :T_r: Minimum thickness of reinforcing ring
        """
        t_h = self.pressure_design_thick(P)
        if d_1 is None:
            d_1 = BranchPipe.OD
        D_h = self.OD
        T_h = self.wall
        T_b = BranchPipe.wall
        t_b = BranchPipe.pressure_design_thick(P)
        c = max(self.c, BranchPipe.c) # Max allowance is used for calculation
        # B31.3 has no specification which allowance to use
        d_2 = half_width(d_1, T_b, T_h, c, D_h)
        A_1 = t_h * d_1 * (2-sin(beta))
        A_2 = (2*d_2-d_1) * (T_h - t_h - c)
        L_4 = min(2.5*(T_h-c), 2.5*(T_b-c)) # height of reinforcement zone outside of run pipe
        A_3 = 2 * L_4 * (T_b-t_b-c)/sin(beta) * BranchPipe.S / self.S
        print(f'Required Reinforcement Area A_1: {A_1.to(ureg.inch**2):.3g~}')
        A_avail = A_2 + A_3 # Ignoring welding reinforcement
        print(f'Available Area A_3+A_3: {A_avail.to(ureg.inch**2):.3g~}')
        print(f'Weld branch connection is safe: {A_avail>A_1}')

    def __str__(self):
        return f'NPS {self.D}" SCH {self.SCH}'

#' Other Pipe elements are based on Pipe class and only specify the difference in regards to parent class.
class VJ_Pipe(Pipe):
    """
    Vacuum jacketed pipe.
    """
    def __init__ (self, D_nom, SCH, L, VJ_D, VJ_SCH=5):
        super().__init__(D_nom, SCH, L)
        self.VJ = Pipe(VJ_D, VJ_SCH, L)
        self._type = 'Vacuum jacketed pipe'

class Corrugated_Pipe(Pipe):
    '''
    Corrugated pipe class.
    '''
    def __init__ (self, D, L=0*ureg.m):
        super().__init__(D, None, L)
<<<<<<< HEAD
=======
        self._K = 4*super().K #Multiplier 4 is used for corrugated pipe
>>>>>>> f858fc86
        self._type = 'Corrugated pipe'

    @property
    def K(self):
        return self._K

    @property
    def OD(self):
        logger.debug('For corrugated piping assumed OD = D')
        return Q_(self.D*ureg.inch)

    @property
    def wall(self):
        logger.debug('For corrugated piping assumed wall = 0')
        return 0*ureg.m

class Entrance (Pipe):
    """
    Pipe entrance, flush, sharp edged.
    """
    def __init__ (self, ID):
        self._ID = ID
        self._type = 'Entrance'
        self._K = 0.5 #Crane TP-410, A-29

    @property
    def volume(self):
        return 0 * ureg.ft**3

class Exit (Pipe):
    """
    Pipe exit, projecting or sharp-edged, or rounded.
    """
    def __init__ (self, ID):
        self._ID = ID
        self._type = 'Exit'
        self._K = 1 #Crane TP-410, A-29

    @property
    def volume(self):
        return 0 * ureg.ft**3

class Orifice(Pipe):
    """
    Square-edged orifice plate
    """
    def __init__(self, ID):
        self.Cd = 0.61 #Thin sharp edged orifice plate
        self._ID = ID
        self._type = 'Orifice'

    @property
    def K(self):
        return 1/self.Cd**2

    @property
    def volume(self):
        return 0 * ureg.ft**3

class Conic_Orifice(Orifice):
    """
    Conic orifice
    """
    def __init__(self, D, ID):
        super().__init__(ID)
        if NPS_table[D]['OD'] >= 1*ureg.inch:
            #For a smaller diameter using value for
            #square-edged plate (unfounded assumption)
            self.Cd = 0.73 #Flow Measurements Engineering Handbook, Table 9.1, p. 9.16
        self._type = 'Conic orifice'

    @property
    def volume(self):
        return 0 * ureg.ft**3

class Tube(Pipe):
    """
    Tube, requires OD and wall thickness specified
    """
    def __init__(self, OD, wall=0*ureg.m, L=0*ureg.m, c=0*ureg.m):
        self._OD = OD
        self.D = OD.to(ureg.inch).magnitude
        self._wall = wall
        self._ID = self.OD - 2*self.wall
        self.L = L
        self._K = self.f_T()*self.L/self.ID
        self.c = c
        self._type = 'Tube'

class AbstractElbow(ABC):
    """
    Abstract Elbow class. __init__ method is abstract to avoid instantiation of this class.
    method K defines flow resistance calculation.
    R_D: elbow radius/diameter ratio
    N: number of elbows in the pipeline (to be used with lumped Darcy equation)
    """
    def __init__(self, R_D, N, angle):
        self.R_D = R_D
        self.N = N
        self.angle = angle
        self.L = R_D*self.ID*angle
        self._type = 'Elbow'

    @property
    def K(self):
        """
        Pressure drop in an elbow fitting.
        Based on Handbook of Hydraulic Resistance by I.E. Idelchik.
        """
        if self.angle <= 70*ureg.deg:
            A1 = 0.9*sin(self.angle)
        elif self.angle == 90*ureg.deg:
            A1 = 1
        elif self.angle >= 100*ureg.deg:
            A1 = 0.7+0.35*self.angle/(90*ureg.deg)
        else:
            logger.error('''Improper bend angle for elbow.
            90 degrees used instead: {}'''.format(self.angle))
            A1 = 1

        if self.R_D < 1:
                B1 = 0.21*(self.R_D)**(-0.25)
        else:
                B1 = 0.21*(self.R_D)**(-0.5)

        C1 = 1 #use different value for non-axis symmetric
        return (A1*B1*C1+super().K)*self.N

class PipeElbow(AbstractElbow, Pipe): #MRO makes method K from Elbow class to override method from Pipe class
    """
    NPS Tee fitting.
    """
    def __init__(self, D_nom, SCH=40, R_D=1.5, N=1, angle=90*ureg.deg):
        Pipe.__init__(self, D_nom, SCH)
        super().__init__(R_D, N, angle)

class TubeElbow(AbstractElbow, Tube): #MRO makes method K from Elbow class to override method from Pipe class
    """
    NPS Tee fitting.
    """
    def __init__(self, OD, wall, R_D=1.5, N=1, angle=90*ureg.deg):
        Tube.__init__(self, OD, wall)
        super().__init__(R_D, N, angle)

class AbstractTee(ABC):
    """
    Abstract Tee class. __init__ method is abstract to avoid instantiation of this class.
    method K defines flow resistance calculation.
    """
    @abstractmethod
    def __init__(self, direction):
        if direction in ['thru', 'through', 'run']:
            self.direction = 'run'
        elif direction in ['branch', 'side']:
            self.direction = 'branch'
        else:
            logger.error('''Tee direction is not recognized,
                         try "thru" or "branch": {}'''.format(direction))
        self._type = 'Tee'

    @property
    def K(self):
        if self.direction == 'run':
            return 20*self.f_T() #Crane TP-410 p. A-29
        elif self.direction == 'branch':
            return 60*self.f_T() #Crane TP-410 p. A-29

class PipeTee(AbstractTee, Pipe): #MRO makes method K from Tee class to override method from Pipe class
    """
    NPS Tee fitting.
    """
    def __init__(self, D_nom, SCH=40, direction='thru'):
        Pipe.__init__(self, D_nom, SCH)
        super().__init__(direction)

class TubeTee(AbstractTee, Tube):
    """
    Tee fitting based.
    """
    def __init__(self, OD, wall, direction='thru'):
        Tube.__init__(self, OD, wall)
        super().__init__(direction)

class Valve(Pipe):
    """
    Generic valve with known Cv.
    """
    def __init__(self, ID, Cv):
        self._Cv = Cv
        self._ID = ID
        self._type = 'Valve'
        self._K = Cv_to_K(self._Cv, self.ID)

    @property
    def volume(self):
        return 0 * ureg.ft**3

class Globe_valve(Pipe):
    """
    Globe valve.
    """
    def __init__(self, D):
        super().__init__(D, None, None)
        #ID for the valve is assumed equal to SCH40 ID:
        self._ID = self.OD - 2*NPS_table[D].get(40)
        self._type = 'Globe valve'
        self._K = 340*self.f_T() #Horizontal ball valve with beta = 1

    @property
    def volume(self):
        return 0 * ureg.ft**3

class V_Cone(Pipe):
    """
    McCrometer V-Cone flowmeter.
    """
    def __init__(self, D, beta, Cf, SCH=40):
        super().__init__(D, SCH, None)
        self._beta = beta
        self._Cf = Cf
        self._type = 'V-cone flow meter'
        #Equation is reverse-engineered from McCrometer V-Cone equations
        self._K = 1/(self._beta**2/(1-self._beta**4)**0.5*self._Cf)**2

class Contraction(Pipe):
    """
    Sudden and gradual contraction based on Crane TP-410.
    """
    def __init__(self, Pipe1, Pipe2, theta=ureg('180 deg')):
        """
        Pipe1: upstream pipe
        Pipe2: downstream pipe
        theta: contraction angle
        """
        ID1 = Pipe1.ID
        ID2 = Pipe2.ID
        self._beta = beta(ID1, ID2)
        self._theta = theta
        self._type = 'Contraction'
        self._ID = min(ID1, ID2)
        if theta <= 45*ureg.deg:
            self._K = 0.8 * sin(theta/2) * (1-self._beta**2) #Crane TP-410 A-26, Formula 1 for K1 (smaller dia)
        elif theta <= 180*ureg.deg:
            self._K = 0.5 * (1-self._beta**2) * sqrt(sin(theta/2)) #Crane TP-410 A-26, Formula 2 for K1 (smaller dia)
        else:
            logger.error(f'Theta cannot be greater than {180*ureg.deg} (sudden contraction): {theta}')

    @property
    def volume(self):
        return 0 * ureg.ft**3

class Enlargement(Pipe):
    """
    Sudden and gradual enlargement based on Crane TP-410.
    """
    def __init__(self, Pipe1, Pipe2, theta=ureg('180 deg')):
        """
        Pipe1: upstream pipe
        Pipe2: downstream pipe
        theta: contraction angle
        """
        ID1 = Pipe1.ID
        ID2 = Pipe2.ID
        self._beta = beta(ID1, ID2)
        self._theta = theta
        self._type = 'Enlargement'
        self._ID = min(ID1, ID2)
        if theta <= 45*ureg.deg:
            self._K = 2.6 * sin(theta/2) * (1-self._beta**2)**2 #Crane TP-410 A-26, Formula 3 for K1 (smaller dia)
        elif theta <= 180*ureg.deg:
            self._K = (1-self._beta**2)**2 #Crane TP-410 A-26, Formula 4 for K1 (smaller dia)
        else:
            logger.error(f'Theta cannot be greater than {180*ureg.deg} (sudden contraction): {theta}')

<<<<<<< HEAD
#' Piping is modeled as a list of Pipe objects with given conditions at the beginning. Implemented methods allow to calculate pressure drop for given mass flow rate or mass flow rate for given pressure drop using lumped Darcy equation. All flow coefficients K are converted to the same base and added together to calculate single K value for the whole piping. This K value is used with Darcy equation to calculate pressure drop or mass flow.
=======
    @property
    def volume(self):
        return 0 * ureg.ft**3

#' Piping is modeled as a list of Pipe objects with given conditions at the beginning. Implemented methods allow to calculate pressure drop for given mass flow rate or mass flow rate for given pressure drop using lumped Darcy equation. All flow coefficients K are converted to the same base and added together to calculate single K value for the whole piping. This K value is used with Darcy equation to calculate pressure drop or mass flow. 
>>>>>>> f858fc86
class Piping (list):
    '''
    Piping system defined by initial conditions and structure of
    pipe elements.
    '''
    def __init__ (self, Fluid, Pipes=[]):
        self.Fluid = Fluid
        self.extend(Pipes)

    def add(self, *Pipes):
        self.extend(Pipes)

    def K(self):
        """
        Converting and adding flow coefficients K to same area.
        """
<<<<<<< HEAD
        if len(self) > 0:
            K0 = 0*ureg.dimensionless
            A0 = self[0].Area #using area of the first element as base
            for section in self:
                K0 += section.K*(A0/section.Area)**2
            return (K0, A0)
        else:
            logger.error('''Piping has no elements!
                         Use Piping.add to add sections to piping.''')
=======
        K0 = 0*ureg.dimensionless
        try:
            A0 = self[0].area #using area of the first element as base
        except IndexError:
            raise IndexError('''Piping has no elements! 
                                Use Piping.add to add sections to piping.''')
        for section in self:
            K0 += section.K*(A0/section.area)**2
        return (K0, A0)
>>>>>>> f858fc86

    @property
    def volume(self):
        self._volume = 0 * ureg.ft**3
        for pipe in self:
            self._volume += pipe.volume
        return self._volume

    def dP(self, m_dot):
        '''
        Calculate pressure drop through piping.
        Lumped method using Darcy equation is used.
        The pressure dropped is checked for choked condition.
        '''
        P_0 = self.Fluid.P
        T_0 = self.Fluid.T
        rho_0 = self.Fluid.Dmass
        K, area = self.K()
        w = m_dot / (rho_0*area)
        dP = dP_darcy (K, rho_0, w) #first iteration
        P_out = P_0 - dP
        k = self.Fluid.gamma #adiabatic coefficient
        #Critical pressure drop;
        #Note: according to Crane TP-410 should be dependent on
        #the hydraulic resistance of the flow path
        rc = (2/(k+1))**(k/(k-1))
        if self.Fluid.Q < 0 or dP/P_0 <= 0.1: #if q<0 then fluid is a liquid
            return dP
        elif dP/P_0 <= 0.4:
            TempState = ThermState(Fluid.name, backend=Fluid.backend) #Only working for pure fluids and pre-defined mixtures
            TempState.update('T', T_0, 'P', P_out)
            rho_out = TempState.Dmass
            rho_ave = (rho_0+rho_out) / 2
            w = m_dot/(rho_ave*area)
            return dP_darcy (K, rho_ave, w)
        elif 0.4<dP/P_0<(1-rc): #Subsonic flow
            logger.warning('Pressure drop too high for Darcy equation!')
            #Complete isothermal equation, Crane TP-410, p. 1-8, eq. 1-6:
            w = (1/rho_0*(K+2*log(P_0/P_out))*(P_0**2-P_out**2)/P_0)**0.5
            return dP_darcy (K, rho_0, w)
        else:
            logger.warning('''Sonic flow developed. Calculated value ignores
                           density changes. Consider reducing mass flow:
                           {:.3~}'''.format(m_dot))
            return dP_darcy (K, rho_0, w)

    def m_dot(self, P_out=0*ureg.psig):
        '''
        Calculate mass flow through the piping using initial conditions
        at the beginning of piping.
        Simple solution using Darcy equation is used.
        '''
        P_0 = self.Fluid.P
        if P_0 <= P_out:
            logger.warning('Input pressure less or equal to output: {P_0:.3g}, {P_out:.3g}')
            return Q_('0 g/s')
        rho = self.Fluid.Dmass
        K, area = self.K()
        k = self.Fluid.gamma #adiabatic coefficient
        #Critical pressure drop
        #Note: according to Crane TP-410 should be dependent on
        #the hydraulic resistance of the flow path
        rc = (2/(k+1))**(k/(k-1))
        if P_out/P_0 > rc: #Subsonic flow
            delta_P = P_0-P_out
        else: #Sonic flow
            logger.warning('''End pressure creates sonic flow.
                           Max possible dP will be used''')
            delta_P = P_0*(1-rc) #Crane TP-410, p 2-15
        #Net expansion factor for discharge is assumed to be 1
        #(conservative value):
<<<<<<< HEAD
        m_dot_ = Area * (2*delta_P*rho/K)**0.5
=======
        m_dot_ = area * (2*delta_P*rho/K)**0.5 
>>>>>>> f858fc86
        return m_dot_.to(ureg.g/ureg.s)

    def _solver_func(self, P_in_Pa, m_dot, P_out_act):
        """
        Solver function for calculating upstream pressure given flow and downstream pressure.

        :P_in_Pa: input pressure in Pa, float
        :args: calculation parameters:
            :m_dot: mass flow
            :P_out_act: actual downstream pressure
        """
        P_in = Q_(P_in_Pa, ureg.Pa)
        self.Fluid.update('P', P_in, 'Smass', self.Fluid.Smass)
        P_out_calc = P_in - self.dP(m_dot)
        P_out_calc_Pa = P_out_calc.to(ureg.Pa).magnitude
        P_out_act_Pa = P_out_act.to(ureg.Pa).magnitude
        return P_out_calc_Pa - P_out_act_Pa

    def P_in(self, m_dot, P_out=ureg('0 psig'), P_min=ureg('0 psig'), P_max=ureg('200 bar')):
        """
        Calculate upstream pressure given mass flow and downstream pressure.

        :m_dot: mass flow
        :P_out: downstream pressure
        :P_min: min expected pressure; should be lower than actual value
        :P_max: max expected pressure; should be higher than actual value
        """
        args = (m_dot, P_out) #arguments passed to _solver_func
        P_min_Pa = P_min.to(ureg.Pa).magnitude #Convert pressure to dimensionless form
        P_max_Pa = P_max.to(ureg.Pa).magnitude
        bracket = [P_min_Pa, P_max_Pa]
        logger_level = logger.getEffectiveLevel()
        logger.setLevel(40) #ERROR and CRITICAL only will be shown; WARNING is suppressed
        solution = root_scalar(self._solver_func, args, bracket=bracket, method='brentq')
        logger.setLevel(logger_level)
        P_in = Q_(solution.root, ureg.Pa)
        self.Fluid.update('P', P_in, 'Smass', self.Fluid.Smass)
        logger.debug(f'Comparing pressure drop:\n    dP method:\n        {self.dP(m_dot).to(ureg.psi)}\n    P_in - P_out:\n        {(P_in-P_out).to(ureg.psi)}')
        logger.info(f'Calculated initial pressure: {P_in.to(ureg.psi):.1~f}')

#' Supporting functions used for flow rate and pressure drop calculations.
def dP_darcy (K, rho, w):
    '''
    Darcy equation for pressure drop.
    K - resistance coefficient
    rho - density of flow at entrance
    w - flow speed
    '''
    d_P = K*rho*w**2/2
    return d_P.to(ureg.psi)

def K_to_Cv(K, ID):
    """
    Calculate flow coefficient Cv based on resistance coefficient value K.
    Based on definition:
    Cv = Q*sqrt(rho/(d_P*rho_w))
    where Q - volumetric flow, rho - flow density
    rho_w - water density at 60 F
    d_P - pressure drop through the valve.
    [Cv] = gal/(min*(psi)**0.5)
    """
    A = pi*ID**2/4
    rho_w = 999*ureg('kg/m**3') #Water density at 60 F
    Cv = A*(2/(K*rho_w))**0.5 #Based on Crane TP-410 p. 2-10 and Darcy equation
    Cv.ito(ureg('gal/(min*(psi)**0.5)')) #Convention accepted in the US
    return Cv

def Cv_to_K(Cv, ID):
    """
    Calculate resistance coefficient K based on flow coefficient value Cv.
    Based on definition:
    Cv = Q*sqrt(rho/(d_P*rho_w))
    where Q - volumetric flow, rho - flow density
    rho_w - water density at 60 F
    d_P - pressure drop through the valve.
    [Cv] = gal/(min*(psi)**0.5)
    """
    if isinstance(Cv, (int, float)): # Check if dimensionless input
        Cv = Cv*ureg('gal/(min*(psi)**0.5)') #Convention accepted in the US
    A = pi*ID**2/4
    rho_w = 999*ureg('kg/m**3') #Water density at 60 F
    K = 2*A**2/(Cv**2*rho_w) #Based on Crane TP-410 p. 2-10 and Darcy equation
    return K.to(ureg.dimensionless)

def beta(d1, d2):
    """
    Calculate beta = d/D for contraction or enlargement.
    """
    return min(d1, d2)/max(d1, d2)

def to_standard_flow(flow_rate, Fluid):
    '''
    Converting volumetric flow at certain conditions or mass flow to
    flow at NTP.
    '''
    Fluid_NTP = ThermState(Fluid.name)
    Fluid_NTP.update('T', T_NTP, 'P', P_NTP)
    if flow_rate.dimensionality == ureg('kg/s').dimensionality:
        #mass flow, flow conditions are unnecessary
        q_std = flow_rate / Fluid_NTP.Dmass
    elif flow_rate.dimensionality == ureg('m^3/s').dimensionality:
        #volumetric flow given, converting to standard pressure and temperature
        if Fluid.Dmass != -float('Inf'): #By default ThermState is initialized with all fields == -inf
            q_std = flow_rate * Fluid.Dmass / Fluid_NTP.Dmass
        else:
            logger.warning('''Flow conditions for volumetric flow {:.3~}
                           are not set. Assuming standard flow at NTP.
                           '''.format(flow_rate))
            q_std = flow_rate
    else:
        logger.warning('''Flow dimensionality is not supported: {:.3~}.
                       '''.format(flow_rate.dimensionality))
    q_std.ito(ureg.ft**3/ureg.min)
    return q_std

def equivalent_orifice(m_dot, dP, Fluid=Air):
    """
    Calculate ID for the equivalent square edge orifice (Cd = 0.61) for given flow and pressure drop.
    """
    Cd = 0.61
    rho = Fluid.Dmass
    ID = 2 * (m_dot/(pi*Cd*(2*dP*rho)**0.5))**0.5
    return ID.to(ureg.inch)

def to_mass_flow(Q_std, Fluid=Air):
    """
    Calculate mass flow for given volumetric flow at standard conditions.
    """
    Fluid_NTP = ThermState(Fluid.name)
    Fluid_NTP.update('T', T_NTP, 'P', P_NTP)
    m_dot = Q_std * Fluid_NTP.Dmass
    return m_dot.to(ureg.g/ureg.s)

#Parallel Plate relief valve designed by Fermilab
class ParallelPlateRelief:
    def __init__(self, Springs, Plate, Supply_pipe):
        """
        Initiate Parallel Plate instance.

        Springs: dictionary containing 'N' - number of springs, 'k' - spring rate, and 'dx_precomp' - pre-compression length
        Plate: dictionary containing 'OD_plate' - OD of the plate, 'OD_O_ring' - OD of the O-Ring installed, and 'W_plate' - plate weight
        Supply_pipe: Pipe/Tube object of upstream pipe
        """
        self.Springs = Springs
        self.Plate = Plate
        self.Supply_pipe = Supply_pipe
    def P_set(self):
        """"
        Calculate set (lift) pressure of the Parallel Plate relief
        """
        A_lift = pi * self.Plate['OD_O_ring']**2 / 4 #Before lifting pressure affects area within O-Ring OD
        F_precomp = self.Springs['N'] * self.Springs['k'] * self.Springs['dx_precomp']
        F_lift = F_precomp + self.Plate['W_plate'] #Force required to lift the plate
        self.F_lift = F_lift
        P_set = F_lift / A_lift
        return P_set.to(ureg.psi)
    def P_open(self):
        """
        Calculate pressure required to fully open Parallel Plate relief
        """
        dx_open = self.Supply_pipe.area / (pi*self.Plate['OD_plate']) #compression required to provide vent area equal to supply pipe area
        F_open = self.F_lift = self.Springs['N']*self.Springs['k']*dx_open #Force at fully open
        #At fully open pressure is distributed as:
        #Full pressure for up to supply pipe diameter
        #Linear fall off up to plate OD
        A_open = self.Supply_pipe.area + pi/8*(self.Plate['OD_plate']**2 - self.Supply_pipe.ID**2)
        P_open = F_open / A_open
        return P_open.to(ureg.psi)

def half_width(d_1, T_b, T_h, c, D_h):
    """
    Calculate 'half width' of reinforcement zone per B31.3 304.3.3.
    """
    d_2_a = (T_b-c) + (T_h-c) + d_1/2
    return min(max(d_1, d_2_a), D_h)

def PRV_flow(ID, Kd, Fluid):
    """
    Calculate mass flow through the relief valve based on BPVC VIII div. 1 UG-131 (e) (2).
    """
    A = pi * ID**2 /4
    C = Fluid.C_gas_constant
    P = Fluid.P
    W_T = C * A * P * Fluid.MZT # Theoretical flow
    W_a = W_T * Kd # Actual flow
    return W_a.to(ureg.g/ureg.s)<|MERGE_RESOLUTION|>--- conflicted
+++ resolved
@@ -42,12 +42,8 @@
         try:
             self.D = D_nom.magnitude # If united
         except AttributeError:
-<<<<<<< HEAD
             self.D = D_nom
-=======
-            self.D = D_nom #Nominal diameter
         self._OD = NPS_table[self.D]['OD']
->>>>>>> f858fc86
         self.SCH = SCH
         self._wall = NPS_table[self.D].get(self.SCH)
         self._ID = self.OD - 2*self.wall
@@ -211,10 +207,7 @@
     '''
     def __init__ (self, D, L=0*ureg.m):
         super().__init__(D, None, L)
-<<<<<<< HEAD
-=======
         self._K = 4*super().K #Multiplier 4 is used for corrugated pipe
->>>>>>> f858fc86
         self._type = 'Corrugated pipe'
 
     @property
@@ -489,19 +482,15 @@
         else:
             logger.error(f'Theta cannot be greater than {180*ureg.deg} (sudden contraction): {theta}')
 
-<<<<<<< HEAD
-#' Piping is modeled as a list of Pipe objects with given conditions at the beginning. Implemented methods allow to calculate pressure drop for given mass flow rate or mass flow rate for given pressure drop using lumped Darcy equation. All flow coefficients K are converted to the same base and added together to calculate single K value for the whole piping. This K value is used with Darcy equation to calculate pressure drop or mass flow.
-=======
     @property
     def volume(self):
         return 0 * ureg.ft**3
 
-#' Piping is modeled as a list of Pipe objects with given conditions at the beginning. Implemented methods allow to calculate pressure drop for given mass flow rate or mass flow rate for given pressure drop using lumped Darcy equation. All flow coefficients K are converted to the same base and added together to calculate single K value for the whole piping. This K value is used with Darcy equation to calculate pressure drop or mass flow. 
->>>>>>> f858fc86
 class Piping (list):
     '''
     Piping system defined by initial conditions and structure of
     pipe elements.
+    Piping is modeled as a list of Pipe objects with given conditions at the beginning. Implemented methods allow to calculate pressure drop for given mass flow rate or mass flow rate for given pressure drop using lumped Darcy equation. All flow coefficients K are converted to the same base and added together to calculate single K value for the whole piping. This K value is used with Darcy equation to calculate pressure drop or mass flow.
     '''
     def __init__ (self, Fluid, Pipes=[]):
         self.Fluid = Fluid
@@ -514,27 +503,15 @@
         """
         Converting and adding flow coefficients K to same area.
         """
-<<<<<<< HEAD
-        if len(self) > 0:
-            K0 = 0*ureg.dimensionless
-            A0 = self[0].Area #using area of the first element as base
-            for section in self:
-                K0 += section.K*(A0/section.Area)**2
-            return (K0, A0)
-        else:
-            logger.error('''Piping has no elements!
-                         Use Piping.add to add sections to piping.''')
-=======
         K0 = 0*ureg.dimensionless
         try:
             A0 = self[0].area #using area of the first element as base
         except IndexError:
-            raise IndexError('''Piping has no elements! 
+            raise IndexError('''Piping has no elements!
                                 Use Piping.add to add sections to piping.''')
         for section in self:
             K0 += section.K*(A0/section.area)**2
         return (K0, A0)
->>>>>>> f858fc86
 
     @property
     def volume(self):
@@ -606,11 +583,7 @@
             delta_P = P_0*(1-rc) #Crane TP-410, p 2-15
         #Net expansion factor for discharge is assumed to be 1
         #(conservative value):
-<<<<<<< HEAD
-        m_dot_ = Area * (2*delta_P*rho/K)**0.5
-=======
-        m_dot_ = area * (2*delta_P*rho/K)**0.5 
->>>>>>> f858fc86
+        m_dot_ = area * (2*delta_P*rho/K)**0.5
         return m_dot_.to(ureg.g/ureg.s)
 
     def _solver_func(self, P_in_Pa, m_dot, P_out_act):
